--- conflicted
+++ resolved
@@ -65,13 +65,8 @@
     python_requires=">=3.5",
     install_requires=[
         'cryptography',
-<<<<<<< HEAD
-        'PyJWT>=1.6.1'
-=======
         'PyJWT>=1.6.1',
-        'setuptools',
-        'requests'
->>>>>>> 7e5af1d1
+        'requests',
     ],
     extras_require={
         "docs": [
