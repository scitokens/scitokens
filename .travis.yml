sudo: required

language: python
python:
- '2.7'
- '3.4'
- '3.7'
<<<<<<< HEAD
=======
- '3.8'
>>>>>>> c77579f9

before_install:
  - sudo apt-get update
  - echo 'DOCKER_OPTS="-H tcp://127.0.0.1:2375 -H unix:///var/run/docker.sock -s devicemapper"' | sudo tee /etc/default/docker > /dev/null
  - sudo service docker restart
  - sleep 5
  - sudo docker pull centos:centos7

install:
- pip install sphinx sphinx_rtd_theme coverage codacy-coverage
- pip install -r requirements.txt
script:
- python setup.py install
- PYTHONPATH=src coverage run `which pytest`
- coverage xml --include "src/scitokens/*"
- if [ "${TRAVIS_PYTHON_VERSION}" == "2.7" -a "${TRAVIS_PULL_REQUEST}" = "false" ];
  then docker run --privileged --rm -ti -v `pwd`:/scitokens:rw centos:centos7 /bin/bash -xec "bash -xe /scitokens/build-scripts/build_rpm.sh"; fi

after_success:
- pushd docs
- if [ "${TRAVIS_PYTHON_VERSION}" == "2.7" ]; then make gh-pages; fi
- popd
- if [ "${TRAVIS_PYTHON_VERSION}" == "2.7" -a "${TRAVIS_PULL_REQUEST}" = "false" ];
  then python-codacy-coverage -r coverage.xml; fi

deploy:
  - provider: pypi
    user: djw8605
    password:
      secure: E13ZdtIrgENFDCbg+IzKapUeoDe/6bS5ytJk0mq3eN1AoCZCUuPzCRMQQKwWYz1US2p3JVLeOtk2McicyFAA9q7uVyy+ND/4EwLNgMrlgdvXMU2V+hz1N8bfarnXweuWea3OdhPOabj2zFKvzIZeOcrS9rcrl5T0mtqSNrvFos+quBmUzuO6zAeKwPrWvwMVxMo4tP8fk60jCB4YF7w0aTD5L6ZVMHrxhl5yfhuL27/zujh53u4XGqJyhOCfWUD6sq2TaykQ+NOUagtwOATqUO5xJC4TZB2vPwR+/F84VSEmZXgtNdrlk1H2KjAFxXlNWh1wFNMZj/hGsQS7RLj1rpoMk9IdjN/itDItZyw6QBuhigSpQoHugHjaKNAzRyKKN3Vv3Tmstkv3mZjXtbcD3zIjNdk7+S6HXeB4o0vT4m049RHm9717JTvBq1bBK0GRavJj/5jhec94wLDCt0GpkX3RPDpgrTWjS+zNZCoSMHzSSV64iYh/TDWCbO/fgDp1f2xETL5Q4x3cSraNgE+xWuvkg5IxG2LWpfy6SqpcIsRPa0tbZqu5Ctjqij4nDimXLzgQk2YB8XCrE2nNdZ17sUKWBKnX7a1C3zcx1J3qJoi1ZNXNIcsZH5pU/QN5rAoo+T4RmKPnC9KdeBtJmiRdn1pKaVN/3Ie2jFBFuqYY4eQ=
    on:
      tags: true
      condition: ${TRAVIS_PYTHON_VERSION} = "2.7"
  - provider: packagecloud
    username: scitokens
    repository: scitokens
    dist: el/7
    package_glob: '*.rpm'
    skip_cleanup: true
    token:
      secure: RXccQELrxCfUbKEqUyvf4i9Tw686p4sMFsRc6GT7zrK/kHv/x8Xqqv0g4Fr9tpHlOq7DYjyz5cgurc19BLPnX7HIZlqpf/vqZGTyYLP/rqQ+fDRWA2dh+v7EYjjs1UwMIBDhZ9nbIzM4ROQrOFgFFodW2zUdCIwhFTxG5J1tmdacDMjRudp0j/cdrCCjo6hDw0iwp67fMvjnafuGeW7Pgc1KMYVU4uBaiwcfNpZXSG9E9j6OlM7TYw+0I/408OU9HU0slH27PjTxX55C+miqLkftFyZfHz3oaAIjoJBfbFrIcvvDRuMFvr6shGRH7AQQLrUJXBpeD2M+EDiEg9hUjAou0ZNVBllKsk1gJ2nFhvQdKcv31VYIJPTbBx6Y4LezOAiBm69l3aGtkmNaC4iCos+GP6em1WfqOAf8kfvJjizQEIKqC4UItAPIlMl16+UmAdK3DXrIh3XnWznRDGLSDSRrhtgyEM79iZYH+MGG3lrZTB0cs4Px0/+TIfAgEtybPf4XttmzxsaTIMEapmZFWvLGDrXPfOXmsuGeXQZKupQkfkg6gcaf33+L/LLRHBF04gkK2DGVdv5An0e98QTdgF2aFjdkdIERZ/TO1ilUZvxhn9cWudgnb0u9DlKqG8TPy+RZqKuB9uQSQcX2vqrPwQxoccwWfnM1g9y0n2sd9RE=
    on:
      tags: true
      condition: ${TRAVIS_PYTHON_VERSION} = "2.7"<|MERGE_RESOLUTION|>--- conflicted
+++ resolved
@@ -5,10 +5,7 @@
 - '2.7'
 - '3.4'
 - '3.7'
-<<<<<<< HEAD
-=======
 - '3.8'
->>>>>>> c77579f9
 
 before_install:
   - sudo apt-get update
