import argparse
from scitokens.utils.keycache import KeyCache

def add_args():
    """
    Generate the ArgumentParser object for the CLI.
    """
    parser = argparse.ArgumentParser(description='Remove a local cached token')
    parser.add_argument('issuer', help='issuer')
    parser.add_argument('key_id', help='key_id')
    parser.add_argument('-f', '--force', action='store_true', help='Force add')
    args = parser.parse_args()
    return args

def main():
    args = add_args()
    keycache = KeyCache()
<<<<<<< HEAD
    res = keycache.add_key(args.issuer, args.key_id, force_refresh=args.force)
    
=======
    res = keycache.add_key(args.issuer, args.key_id)
>>>>>>> 2be3e7dc
    if res != None:
        print("Successfully added token with issuer = {} and key_id = {}!".format(args.issuer, args.key_id))
        print(res)
    else:
        print("Cannot add issuer = {} and key_id = {} !".format(args.issuer, args.key_id))

if __name__ == "__main__":
    main()<|MERGE_RESOLUTION|>--- conflicted
+++ resolved
@@ -15,12 +15,8 @@
 def main():
     args = add_args()
     keycache = KeyCache()
-<<<<<<< HEAD
     res = keycache.add_key(args.issuer, args.key_id, force_refresh=args.force)
     
-=======
-    res = keycache.add_key(args.issuer, args.key_id)
->>>>>>> 2be3e7dc
     if res != None:
         print("Successfully added token with issuer = {} and key_id = {}!".format(args.issuer, args.key_id))
         print(res)
